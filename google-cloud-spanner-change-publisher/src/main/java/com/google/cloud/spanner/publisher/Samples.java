--- conflicted
+++ resolved
@@ -299,11 +299,7 @@
     eventPublisher.stopAsync().awaitTerminated();
   }
 
-<<<<<<< HEAD
   /** Subscribe changes from Pubsub and decode Avro data. */
-=======
-  /** Subscribe to the changes on Pubsub. */
->>>>>>> cb2919e0
   public void subscribeToChanges(
       String instance, // "my-instance"
       String database, // "my-database"
@@ -332,71 +328,6 @@
     // Start the change publisher. This will automatically also start the change watcher.
     eventPublisher.startAsync().awaitRunning();
     System.out.println("Change publisher started");
-
-<<<<<<< HEAD
-    // Keep a cache of converters from Avro to Spanner as these are expensive to create.
-    Map<TableId, SpannerToAvro> converters = new HashMap<>();
-    // Start a subscriber.
-=======
-    // Start a subscriber.
-    Map<TableId, SpannerToAvro> converters = new HashMap<>();
->>>>>>> cb2919e0
-    Subscriber subscriber =
-        Subscriber.newBuilder(
-                ProjectSubscriptionName.of(pubsubProjectId, subscription),
-                new MessageReceiver() {
-                  @Override
-                  public void receiveMessage(PubsubMessage message, AckReplyConsumer consumer) {
-                    // Get the change metadata.
-                    DatabaseId database = DatabaseId.of(message.getAttributesOrThrow("Database"));
-                    TableId table = TableId.of(database, message.getAttributesOrThrow("Table"));
-                    Timestamp commitTimestamp =
-                        Timestamp.parseTimestamp(message.getAttributesOrThrow("Timestamp"));
-<<<<<<< HEAD
-                    // Get the changed row and decode the data.
-=======
-                    // Get the changed row.
->>>>>>> cb2919e0
-                    SpannerToAvro converter = converters.get(table);
-                    if (converter == null) {
-                      converter = new SpannerToAvro(client, table);
-                    }
-                    try {
-                      GenericRecord record = converter.decodeRecord(message.getData());
-                      System.out.println("--- Received changed record ---");
-                      System.out.printf("Database: %s%n", database);
-                      System.out.printf("Table: %s%n", table);
-                      System.out.printf("Commit timestamp: %s%n", commitTimestamp);
-                      System.out.printf("Data: %s%n", record);
-                    } catch (Exception e) {
-                      System.err.printf("Failed to decode avro record: %s%n", e.getMessage());
-                    } finally {
-                      consumer.ack();
-                      latch.countDown();
-                    }
-                  }
-                })
-            .setCredentialsProvider(FixedCredentialsProvider.create(pubsubCredentials))
-            .build();
-    subscriber.startAsync().awaitRunning();
-
-    // Wait until we have received 3 changes.
-    latch.await();
-    // Stop the publisher and subscriber and wait for them to release all resources.
-    eventPublisher.stopAsync().awaitTerminated();
-    subscriber.stopAsync().awaitTerminated();
-  }
-<<<<<<< HEAD
-
-  public void simpleSample() {
-    String instance = "my-instance";
-    String database = "my-database";
-    String subscription = "projects/my-project/subscriptions/my-subscription";
-
-    // Create a Spanner client as we need this to decode the Avro records.
-    Spanner spanner = SpannerOptions.getDefaultInstance().getService();
-    DatabaseId databaseId = DatabaseId.of(SpannerOptions.getDefaultProjectId(), instance, database);
-    DatabaseClient client = spanner.getDatabaseClient(databaseId);
 
     // Keep a cache of converters from Avro to Spanner as these are expensive to create.
     Map<TableId, SpannerToAvro> converters = new HashMap<>();
@@ -428,12 +359,18 @@
                       System.err.printf("Failed to decode avro record: %s%n", e.getMessage());
                     } finally {
                       consumer.ack();
+                      latch.countDown();
                     }
                   }
                 })
+            .setCredentialsProvider(FixedCredentialsProvider.create(pubsubCredentials))
             .build();
     subscriber.startAsync().awaitRunning();
-  }
-=======
->>>>>>> cb2919e0
+
+    // Wait until we have received 3 changes.
+    latch.await();
+    // Stop the publisher and subscriber and wait for them to release all resources.
+    eventPublisher.stopAsync().awaitTerminated();
+    subscriber.stopAsync().awaitTerminated();
+  }
 }